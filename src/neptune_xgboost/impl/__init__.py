--- conflicted
+++ resolved
@@ -68,7 +68,6 @@
     Note: This callback requires `xgboost>=1.3.0`.
 
     Args:
-<<<<<<< HEAD
         run: Neptune run object. You can also pass a namespace handler object;
             for example, run["test"], in which case all metadata is logged under
             the "test" namespace inside the run.
@@ -93,87 +92,6 @@
     For more, see the docs:
         Tutorial: https://docs.neptune.ai/integrations/xgboost/
         API reference: https://docs.neptune.ai/api/integrations/xgboost/
-=======
-        run (:obj:`neptune.run.Run`, :obj:`neptune.handler.Handler`): Neptune run or namespace handler object.
-            A run in Neptune is a representation of all metadata that you log to Neptune.
-            Learn more in `run docs`_.
-        base_namespace(:obj:`str`, optional): Defaults to "training".
-            Root namespace. All metadata will be logged inside.
-        log_model (bool): Defaults to True. Log model as pickled file at the end of training.
-        log_importance (bool): Defaults to True. Log feature importance charts at the end of training.
-        max_num_features (int): Defaults to None. Max number of top features on the importance charts.
-            Works only if ``log_importance`` is set to ``True``. If None, all features will be displayed.
-            See `xgboost.plot_importance`_ for details.
-        log_tree (list): Defaults to None. Indices of the target trees to log as charts.
-            This requires graphviz to work. Learn about setup in the `Neptune-XGBoost installation`_ docs.
-            See `xgboost.to_graphviz`_ for details.
-        tree_figsize (int): Defaults to 30, Control size of the visualized tree image.
-            Increase this in case you work with large trees. Works only if ``log_tree`` is list.
-
-    Examples:
-        For more examples visit `example scripts`_.
-        Full script that does model training and logging of the metadata::
-
-            import neptune
-            import xgboost as xgb
-            from neptune.new.integrations.xgboost import NeptuneCallback
-            from sklearn.datasets import load_boston
-            from sklearn.model_selection import train_test_split
-
-            # Create run
-            run = neptune.init_run(
-                project="common/xgboost-integration",
-                api_token=neptune.ANONYMOUS_API_TOKEN,
-                name="xgb-train",
-                tags=["xgb-integration", "train"]
-            )
-
-            # Create neptune callback
-            neptune_callback = NeptuneCallback(run=run, log_tree=[0, 1, 2, 3])
-
-            # Prepare data
-            X, y = load_boston(return_X_y=True)
-            X_train, X_test, y_train, y_test = train_test_split(X, y, test_size=0.2, random_state=123)
-            dtrain = xgb.DMatrix(X_train, label=y_train)
-            dval = xgb.DMatrix(X_test, label=y_test)
-
-            # Define parameters
-            model_params = {
-                "eta": 0.7,
-                "gamma": 0.001,
-                "max_depth": 9,
-                "objective": "reg:squarederror",
-                "eval_metric": ["mae", "rmse"]
-            }
-            evals = [(dtrain, "train"), (dval, "valid")]
-            num_round = 57
-
-            # Train the model and log metadata to the run in Neptune
-            xgb.train(
-                params=model_params,
-                dtrain=dtrain,
-                num_boost_round=num_round,
-                evals=evals,
-                callbacks=[
-                    neptune_callback,
-                    xgb.callback.LearningRateScheduler(lambda epoch: 0.99**epoch),
-                    xgb.callback.EarlyStopping(rounds=30)
-                ],
-            )
-
-    .. _Neptune-XGBoost docs:
-        https://docs.neptune.ai/integrations-and-supported-tools/model-training/xgboost
-       _Neptune-XGBoost installation:
-        https://docs.neptune.ai/integrations-and-supported-tools/model-training/xgboost#install-requirements
-       _run docs:
-        https://docs.neptune.ai/api-reference/run
-       _xgboost.plot_importance:
-        https://xgboost.readthedocs.io/en/latest/python/python_api.html#xgboost.plot_importance
-       _xgboost.to_graphviz:
-        https://xgboost.readthedocs.io/en/latest/python/python_api.html#xgboost.to_graphviz
-       _example scripts:
-        https://github.com/neptune-ai/examples/tree/main/integrations-and-supported-tools/xgboost/scripts
->>>>>>> d58a1797
     """
 
     def __init__(
